--- conflicted
+++ resolved
@@ -361,10 +361,6 @@
     return data.getProperties().get(TRIGGERS, false);
   }
 
-<<<<<<< HEAD
-=======
-
->>>>>>> 8b04fd73
   public static boolean getAlwaysOnAA(final GameData data) {
     return data.getProperties().get(ALWAYS_ON_AA_PROPERTY, false);
   }
@@ -392,16 +388,10 @@
     return data.getProperties().get(LAND_EXISTING_FIGHTERS_ON_NEW_CARRIERS, false);
   }
 
-  /*
-   *
-   */
-  public static int getHeavyBomberDiceRolls(final GameData data) {
+   public static int getHeavyBomberDiceRolls(final GameData data) {
     return data.getProperties().get(HEAVY_BOMBER_DICE_ROLLS, 2);
   }
 
-  /*
-   *
-   */
   public static boolean getBattleshipsRepairAtEndOfRound(final GameData data) {
     return data.getProperties().get(TWO_HIT_BATTLESHIPS_REPAIR_END_OF_TURN, false);
   }
@@ -410,51 +400,30 @@
     return data.getProperties().get(TWO_HIT_BATTLESHIPS_REPAIR_BEGINNING_OF_TURN, false);
   }
 
-  /*
-   *
-   */
   public static boolean getTwoHitPointUnitsRequireRepairFacilities(final GameData data) {
     return data.getProperties().get(TWO_HITPOINT_UNITS_REQUIRE_REPAIR_FACILITIES, false);
   }
 
-  /*
-   *
-   */
   public static boolean getChoose_AA_Casualties(final GameData data) {
     return data.getProperties().get(CHOOSE_AA, false);
   }
 
-  /*
-   *
-   */
   public static boolean getSubmersible_Subs(final GameData data) {
     return data.getProperties().get(SUBMERSIBLE_SUBS, false);
   }
 
-  /*
-   *
-   */
   public static boolean getUse_Destroyers_And_Artillery(final GameData data) {
     return data.getProperties().get(USE_DESTROYERS_AND_ARTILLERY, false);
   }
 
-  /*
-   *
-   */
   public static boolean getUse_Shipyards(final GameData data) {
     return data.getProperties().get(USE_SHIPYARDS, false);
   }
 
-  /*
-   *
-   */
   public static boolean getLow_Luck(final GameData data) {
     return data.getProperties().get(LOW_LUCK, false);
   }
 
-  /*
-   *
-   */
   public static boolean getLL_AA_ONLY(final GameData data) {
     return data.getProperties().get(LL_AA_ONLY, false);
   }
@@ -466,6 +435,7 @@
   public static boolean getLL_DAMAGE_ONLY(final GameData data) {
     return data.getProperties().get(LL_DAMAGE_ONLY, false);
   }
+
 
   public static boolean getKamikaze_Airplanes(final GameData data) {
     return data.getProperties().get(KAMIKAZE, false);
