--- conflicted
+++ resolved
@@ -804,6 +804,7 @@
     // called from one of those methods, the exception will be propogated out of execute(),
     // and the execute method can be called again
     // it is allowed for an iexecutable to add other iexecutables to the stack
+    //
     // if you read the code in linear order, ignore wrapping stuff in annonymous iexecutables, then the code
     // can be read as it will execute
     // store the steps in a list
@@ -1178,14 +1179,11 @@
     return isWW2V2() || isDefendingSubsSneakAttack();
   }
 
-
   private boolean canAttackerRetreatPlanes() {
     return (isWW2V2() || isAttackerRetreatPlanes() || isPartialAmphibiousRetreat()) && m_isAmphibious
         && Match.someMatch(m_attackingUnits, Matches.UnitIsAir);
   }
 
-  /**
-   */
   private boolean canAttackerRetreatPartialAmphib() {
     if (m_isAmphibious && isPartialAmphibiousRetreat()) {
       final List<Unit> landUnits = Match.getMatches(m_attackingUnits, Matches.UnitIsLand); // Only include land units when checking for
@@ -2001,7 +1999,6 @@
         "Subs defend, ");
   }
 
-
   void removeCasualties(final Collection<Unit> killed, final ReturnFire returnFire, final boolean defender, final IDelegateBridge bridge,
       final boolean isAA) {
     if (killed.isEmpty()) {
@@ -2121,8 +2118,6 @@
         SUICIDE_DEFEND);
   }
 
-  /**
-   */
   private boolean isWW2V2() {
     return games.strategy.triplea.Properties.getWW2V2(m_data);
   }
@@ -2143,66 +2138,39 @@
     return ta.getParatroopers();
   }
 
-  /**
-   */
   private boolean isAlliedAirIndependent() {
     return games.strategy.triplea.Properties.getAlliedAirIndependent(m_data);
   }
 
-  /**
-   */
   private boolean isDefendingSubsSneakAttack() {
     return games.strategy.triplea.Properties.getDefendingSubsSneakAttack(m_data);
   }
 
-  /**
-   */
   private boolean isAttackerRetreatPlanes() {
     return games.strategy.triplea.Properties.getAttackerRetreatPlanes(m_data);
   }
 
-  /**
-   */
   private boolean isNavalBombardCasualtiesReturnFire() {
     return games.strategy.triplea.Properties.getNavalBombardCasualtiesReturnFireRestricted(m_data);
   }
 
-  /**
-   */
   private boolean isSuicideAndMunitionCasualtiesRestricted() {
     return games.strategy.triplea.Properties.getSuicideAndMunitionCasualtiesRestricted(m_data);
   }
 
-  /**
-   */
   private boolean isDefendingSuicideAndMunitionUnitsDoNotFire() {
     return games.strategy.triplea.Properties.getDefendingSuicideAndMunitionUnitsDoNotFire(m_data);
   }
 
 
-<<<<<<< HEAD
-=======
-  /**
-   */
->>>>>>> 8b04fd73
   private boolean isAirAttackSubRestricted() {
     return games.strategy.triplea.Properties.getAirAttackSubRestricted(m_data);
   }
 
-<<<<<<< HEAD
-=======
-  /**
-   */
->>>>>>> 8b04fd73
   private boolean isSubRetreatBeforeBattle() {
     return games.strategy.triplea.Properties.getSubRetreatBeforeBattle(m_data);
   }
 
-<<<<<<< HEAD
-=======
-  /**
-   */
->>>>>>> 8b04fd73
   private boolean isTransportCasualtiesRestricted() {
     return games.strategy.triplea.Properties.getTransportCasualtiesRestricted(m_data);
   }
