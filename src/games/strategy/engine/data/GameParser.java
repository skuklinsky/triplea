--- conflicted
+++ resolved
@@ -244,21 +244,7 @@
     }
   }
 
-<<<<<<< HEAD
-  private Document getDocument(final InputStream input) throws SAXException, IOException, ParserConfigurationException {
-=======
-  public static List<InputStream> loadResources(final String name, final ClassLoader classLoader) throws IOException {
-    final List<InputStream> list = new ArrayList<InputStream>();
-    final Enumeration<URL> systemResources =
-        (classLoader == null ? ClassLoader.getSystemClassLoader() : classLoader).getResources(name);
-    while (systemResources.hasMoreElements()) {
-      list.add(systemResources.nextElement().openStream());
-    }
-    return list;
-  }
-
   public Document getDocument(final InputStream input) throws SAXException, IOException, ParserConfigurationException {
->>>>>>> 9e95305b
     final DocumentBuilderFactory factory = DocumentBuilderFactory.newInstance();
     factory.setValidating(true);
     // get the dtd location
