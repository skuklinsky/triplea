package games.strategy.sound;

import java.io.IOException;
import java.io.InputStream;
import java.net.URL;
import java.time.Instant;
import java.util.Optional;
import java.util.Properties;

import games.strategy.triplea.ResourceLoader;
import games.strategy.util.UrlStreams;

/**
 * sounds.properties file helper class
 */
class SoundProperties {
  // Filename
  private static final String PROPERTY_FILE = "sounds.properties";
  static final String PROPERTY_DEFAULT_FOLDER = "Sound.Default.Folder";
  static final String DEFAULT_ERA_FOLDER = "ww2";
  static final String GENERIC_FOLDER = "generic";
<<<<<<< HEAD
  private static SoundProperties s_op = null;
=======
  static final String OBJECTIVES_PANEL_NAME = "Objectives.Panel.Name";
  private static SoundProperties instance = null;
>>>>>>> 4dd538cc
  private static Instant timestamp = Instant.EPOCH;
  private final Properties m_properties = new Properties();

  SoundProperties(final ResourceLoader loader) {
    final URL url = loader.getResource(PROPERTY_FILE);
    if (url != null) {
      final Optional<InputStream> inputStream = UrlStreams.openStream(url);
      if (inputStream.isPresent()) {
        try {
          m_properties.load(inputStream.get());
        } catch (final IOException e) {
          System.out.println("Error reading " + PROPERTY_FILE + " : " + e);
        }
      }
    }
  }

  static SoundProperties getInstance(final ResourceLoader loader) {
    // cache properties for 1 second
    if (instance == null || timestamp.plusSeconds(1).isBefore(Instant.now())) {
      instance = new SoundProperties(loader);
      timestamp = Instant.now();
    }
    return instance;
  }

  String getDefaultEraFolder() {
    return getProperty(PROPERTY_DEFAULT_FOLDER, DEFAULT_ERA_FOLDER);
  }

  /**
   * @return The string property, or null if not found.
   */
  String getProperty(final String key) {
    return m_properties.getProperty(key);
  }

  private String getProperty(final String key, final String defaultValue) {
    return m_properties.getProperty(key, defaultValue);
  }
}<|MERGE_RESOLUTION|>--- conflicted
+++ resolved
@@ -19,12 +19,7 @@
   static final String PROPERTY_DEFAULT_FOLDER = "Sound.Default.Folder";
   static final String DEFAULT_ERA_FOLDER = "ww2";
   static final String GENERIC_FOLDER = "generic";
-<<<<<<< HEAD
-  private static SoundProperties s_op = null;
-=======
-  static final String OBJECTIVES_PANEL_NAME = "Objectives.Panel.Name";
   private static SoundProperties instance = null;
->>>>>>> 4dd538cc
   private static Instant timestamp = Instant.EPOCH;
   private final Properties m_properties = new Properties();
 
@@ -48,7 +43,7 @@
       instance = new SoundProperties(loader);
       timestamp = Instant.now();
     }
-    return instance;
+    return s_op;
   }
 
   String getDefaultEraFolder() {
