--- conflicted
+++ resolved
@@ -49,27 +49,10 @@
     } else {
       commands.add(System.getProperty("java.class.path"));
     }
-<<<<<<< HEAD
-    commands.add("-Xmx" + maxMemory);
-    // this should never ever go above 1000mb, because some users have errors because some JVM's can't handle
-    // that much
-    // commands.add("-Xmx896m");
-=======
     if (maxMemory.isPresent()) {
       System.out.println("Setting memory for new triplea process to: " + maxMemory.get());
       commands.add("-Xmx" + maxMemory.get());
     }
-    // preserve noddraw to fix 1742775
-    final String[] preservedSystemProperties = {"sun.java2d.noddraw"};
-    for (final String key : preservedSystemProperties) {
-      if (System.getProperties().getProperty(key) != null) {
-        final String value = System.getProperties().getProperty(key);
-        if (value.matches("[a-zA-Z0-9.]+")) {
-          commands.add("-D" + key + "=" + value);
-        }
-      }
-    }
->>>>>>> 079bf042
     if (SystemProperties.isMac()) {
       commands.add("-Dapple.laf.useScreenMenuBar=true");
       commands.add("-Xdock:name=\"TripleA\"");
