--- conflicted
+++ resolved
@@ -16,7 +16,6 @@
 import java.util.logging.Level;
 import java.util.logging.Logger;
 import java.util.prefs.Preferences;
-
 import javax.swing.Action;
 import javax.swing.JOptionPane;
 import javax.swing.SwingUtilities;
@@ -141,15 +140,9 @@
       return false;
     }
     final String name = props.getName();
-<<<<<<< HEAD
-    s_logger.log(Level.FINE, "Client playing as:" + name);
+    logger.log(Level.FINE, "Client playing as:" + name);
     ClientSetting.PLAYER_NAME.save(name);
     ClientSetting.flush();
-=======
-    logger.log(Level.FINE, "Client playing as:" + name);
-    // save the name! -- lnxduk
-    prefs.put(ServerModel.PLAYERNAME, name);
->>>>>>> 4dd538cc
     final int port = props.getPort();
     if (port >= 65536 || port <= 0) {
       EventThreadJOptionPane.showMessageDialog(ui, "Invalid Port: " + port, "Error", JOptionPane.ERROR_MESSAGE,
