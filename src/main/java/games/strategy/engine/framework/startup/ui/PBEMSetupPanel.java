--- conflicted
+++ resolved
@@ -99,19 +99,11 @@
 
 
   private void createComponents() {
-<<<<<<< HEAD
-    JScrollPane scrollPane = new JScrollPane(localPlayerPanel);
+    final JScrollPane scrollPane = new JScrollPane(localPlayerPanel);
     localPlayerPanel.addHierarchyListener(new HierarchyListener() {
       @Override
       public void hierarchyChanged(HierarchyEvent e) {
-        Window window = SwingUtilities.getWindowAncestor(localPlayerPanel);
-=======
-    final JScrollPane scrollPane = new JScrollPane(m_localPlayerPanel);
-    m_localPlayerPanel.addHierarchyListener(new HierarchyListener() {
-      @Override
-      public void hierarchyChanged(final HierarchyEvent e) {
-        final Window window = SwingUtilities.getWindowAncestor(m_localPlayerPanel);
->>>>>>> 44fcdc75
+        final Window window = SwingUtilities.getWindowAncestor(localPlayerPanel);
         if (window instanceof Dialog) {
           final Dialog dialog = (Dialog) window;
           if (!dialog.isResizable()) {
