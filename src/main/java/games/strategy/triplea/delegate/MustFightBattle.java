--- conflicted
+++ resolved
@@ -1204,13 +1204,9 @@
     // non-paratrooper non-amphibious
     // land units.
     // If attacker is all planes, just return collection of current territory
-<<<<<<< HEAD
     if (m_headless || (!m_attackingUnits.isEmpty() && Match.allMatch(m_attackingUnits, Matches.UnitIsAir))
-        || games.strategy.triplea.Properties.getRetreatingUnitsRemainInPlace(m_data)) {
-=======
-    if (m_headless || Match.allMatchNotEmpty(m_attackingUnits, Matches.UnitIsAir)
         || Properties.getRetreatingUnitsRemainInPlace(m_data)) {
->>>>>>> aba7011a
+
       final Collection<Territory> oneTerritory = new ArrayList<>(2);
       oneTerritory.add(m_battleSite);
       return oneTerritory;
