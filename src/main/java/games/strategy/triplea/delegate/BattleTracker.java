--- conflicted
+++ resolved
@@ -254,8 +254,6 @@
     this.addBattle(route, units, true, id, bridge, changeTracker, unitsNotUnloadedTilEndOfRoute, null, false);
   }
 
-<<<<<<< HEAD
-=======
   private void addBombingBattle(final Route route, final Collection<Unit> units, final PlayerID attacker,
       final GameData data, final HashMap<Unit, HashSet<Unit>> targets) {
     IBattle battle = getPendingBattle(route.getEnd(), true, BattleType.BOMBING_RAID);
@@ -280,7 +278,6 @@
     }
   }
 
->>>>>>> eb5bd8c2
   public void addBattle(final Route route, final Collection<Unit> units, final PlayerID id,
       final IDelegateBridge bridge, final UndoableMove changeTracker,
       final Collection<Unit> unitsNotUnloadedTilEndOfRoute) {
