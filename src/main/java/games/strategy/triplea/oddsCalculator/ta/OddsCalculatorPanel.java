package games.strategy.triplea.oddsCalculator.ta;

import java.awt.BorderLayout;
import java.awt.Color;
import java.awt.Component;
import java.awt.Dimension;
import java.awt.FlowLayout;
import java.awt.GridBagConstraints;
import java.awt.GridBagLayout;
import java.awt.Image;
import java.awt.Insets;
import java.awt.Window;
import java.awt.event.ActionEvent;
import java.awt.event.MouseEvent;
import java.awt.event.MouseMotionListener;
import java.awt.event.WindowEvent;
import java.text.DecimalFormat;
import java.text.NumberFormat;
import java.util.ArrayList;
import java.util.Collection;
import java.util.Collections;
import java.util.HashSet;
import java.util.Hashtable;
import java.util.List;
import java.util.Optional;
import java.util.Set;
import java.util.Vector;
import java.util.concurrent.CopyOnWriteArrayList;
import java.util.concurrent.atomic.AtomicReference;

import javax.swing.AbstractAction;
import javax.swing.BorderFactory;
import javax.swing.Box;
import javax.swing.BoxLayout;
import javax.swing.DefaultListCellRenderer;
import javax.swing.ImageIcon;
import javax.swing.JButton;
import javax.swing.JCheckBox;
import javax.swing.JComboBox;
import javax.swing.JLabel;
import javax.swing.JList;
import javax.swing.JOptionPane;
import javax.swing.JPanel;
import javax.swing.JScrollPane;
import javax.swing.JTextField;
import javax.swing.ListSelectionModel;
import javax.swing.SwingUtilities;
import javax.swing.event.DocumentEvent;
import javax.swing.event.DocumentListener;

import games.strategy.debug.ClientLogger;
import games.strategy.engine.ClientContext;
import games.strategy.engine.data.GameData;
import games.strategy.engine.data.NamedAttachable;
import games.strategy.engine.data.PlayerID;
import games.strategy.engine.data.ProductionFrontier;
import games.strategy.engine.data.ProductionRule;
import games.strategy.engine.data.Territory;
import games.strategy.engine.data.TerritoryEffect;
import games.strategy.engine.data.Unit;
import games.strategy.engine.data.UnitType;
import games.strategy.engine.framework.ui.background.WaitDialog;
import games.strategy.triplea.Properties;
import games.strategy.triplea.TripleAUnit;
import games.strategy.triplea.attachments.UnitAttachment;
import games.strategy.triplea.delegate.BattleCalculator;
import games.strategy.triplea.delegate.DiceRoll;
import games.strategy.triplea.delegate.Matches;
import games.strategy.triplea.delegate.TerritoryEffectHelper;
import games.strategy.triplea.delegate.UnitBattleComparator;
import games.strategy.triplea.ui.IUIContext;
import games.strategy.triplea.util.UnitCategory;
import games.strategy.triplea.util.UnitSeperator;
import games.strategy.ui.IntTextField;
import games.strategy.ui.ScrollableTextField;
import games.strategy.ui.ScrollableTextFieldListener;
import games.strategy.ui.WidgetChangedListener;
import games.strategy.util.IntegerMap;
import games.strategy.util.Match;

class OddsCalculatorPanel extends JPanel {
  private static final long serialVersionUID = -3559687618320469183L;
  private static final String NO_EFFECTS = "*None*";
  private final Window parent;
  private final JLabel attackerWin = new JLabel();
  private final JLabel defenderWin = new JLabel();
  private final JLabel draw = new JLabel();
  private final JLabel defenderLeft = new JLabel();
  private final JLabel attackerLeft = new JLabel();
  private final JLabel defenderLeftWhenDefenderWon = new JLabel();
  private final JLabel attackerLeftWhenAttackerWon = new JLabel();
  private final JLabel averageChangeInTUV = new JLabel();
  private final JLabel roundsAverage = new JLabel();
  private final JLabel count = new JLabel();
  private final JLabel time = new JLabel();
  private final IntTextField numRuns = new IntTextField();
  private final IntTextField retreatAfterXRounds = new IntTextField();
  private final IntTextField retreatAfterXUnitsLeft = new IntTextField();
  private final JPanel resultsPanel = new JPanel();
  private final JButton calculateButton = new JButton("Pls Wait, Copying Data...");
  private final JButton clearButton = new JButton("Clear");
  private final JButton closeButton = new JButton("Close");
  private final JButton swapSidesButton = new JButton("Swap Sides");
  private final JButton orderOfLossesButton = new JButton("Order Of Losses");
  private final JCheckBox keepOneAttackingLandUnitCheckBox = new JCheckBox("One attacking land must live");
  private final JCheckBox amphibiousCheckBox = new JCheckBox("Battle is Amphibious");
  private final JCheckBox landBattleCheckBox = new JCheckBox("Land Battle");
  private final JCheckBox retreatWhenOnlyAirLeftCheckBox = new JCheckBox("Retreat when only air left");
  private final IUIContext context;
  private final GameData data;
  private final IOddsCalculator calculator;
  private PlayerUnitsPanel attackingUnitsPanel;
  private PlayerUnitsPanel defendingUnitsPanel;
  private JComboBox<PlayerID> attackerCombo;
  private JComboBox<PlayerID> defenderCombo;
  private JComboBox<PlayerID> swapSidesCombo;
  private final JLabel attackerUnitsTotalNumber = new JLabel();
  private final JLabel defenderUnitsTotalNumber = new JLabel();
  private final JLabel attackerUnitsTotalTUV = new JLabel();
  private final JLabel defenderUnitsTotalTUV = new JLabel();
  private final JLabel attackerUnitsTotalHitpoints = new JLabel();
  private final JLabel defenderUnitsTotalHitpoints = new JLabel();
  private final JLabel attackerUnitsTotalPower = new JLabel();
  private final JLabel defenderUnitsTotalPower = new JLabel();
  private String attackerOrderOfLosses = null;
  private String defenderOrderOfLosses = null;
  private Territory location = null;
  private JList<String> territoryEffectsJList;
  private final WidgetChangedListener listenerPlayerUnitsPanel = () -> setWidgetActivation();

  OddsCalculatorPanel(final GameData data, final IUIContext context, final Territory location,
      final Window parent) {
    this.data = data;
    this.context = context;
    this.location = location;
    this.parent = parent;
    calculateButton.setEnabled(false);
    createComponents();
    layoutComponents();
    setupListeners();
    // use the one passed, not the one we found:
    if (location != null) {
      data.acquireReadLock();
      try {
        landBattleCheckBox.setSelected(!location.isWater());
        // default to the current player
        if (data.getSequence().getStep().getPlayerID() != null
            && !data.getSequence().getStep().getPlayerID().isNull()) {
          attackerCombo.setSelectedItem(data.getSequence().getStep().getPlayerID());
        }
        if (!location.isWater()) {
          defenderCombo.setSelectedItem(location.getOwner());
        } else {
          // we need to find out the defender for sea zones
          for (final PlayerID player : location.getUnits().getPlayersWithUnits()) {
            if (player != getAttacker() && !data.getRelationshipTracker().isAllied(player, getAttacker())) {
              defenderCombo.setSelectedItem(player);
              break;
            }
          }
        }
        updateDefender(location.getUnits().getMatches(Matches.alliedUnit(getDefender(), data)));
        updateAttacker(location.getUnits().getMatches(Matches.alliedUnit(getAttacker(), data)));
      } finally {
        data.releaseReadLock();
      }
    } else {
      landBattleCheckBox.setSelected(true);
      defenderCombo.setSelectedItem(data.getPlayerList().getPlayers().iterator().next());
      updateDefender(null);
      updateAttacker(null);
    }
    if (OddsCalculatorPanel.percentageOfFreeMemoryAvailable() < 0.4) {
      System.gc();
      System.runFinalization();
      System.gc();
    }
    calculator = new ConcurrentOddsCalculator("BtlCalc Panel");

    calculator.addOddsCalculatorListener(() -> {
      calculateButton.setText("Calculate Odds");
      calculateButton.setEnabled(true);
    });

    calculator.setGameData(data);
    setWidgetActivation();
    revalidate();
  }

  void shutdown() {
    try {
      // use this if not using a static calc, so that we gc the calc and shutdown all threads.
      // must be shutdown, as it has a thread pool per each instance.
      calculator.shutdown();
    } catch (final Exception e) {
      ClientLogger.logQuietly(e);
    }
  }

  private static double percentageOfFreeMemoryAvailable() {
    final Runtime runtime = Runtime.getRuntime();
    final long maxMemory = runtime.maxMemory();
    final long memoryAvailable = Math.min(maxMemory, maxMemory - (runtime.totalMemory() - runtime.freeMemory()));
    return (((double) memoryAvailable) / ((double) maxMemory));
  }

  private static long freeMemoryAvailable() {
    final Runtime runtime = Runtime.getRuntime();
    final long maxMemory = runtime.maxMemory();
    return Math.min(maxMemory, maxMemory - (runtime.totalMemory() - runtime.freeMemory()));
  }

  private PlayerID getDefender() {
    return (PlayerID) defenderCombo.getSelectedItem();
  }

  private PlayerID getAttacker() {
    return (PlayerID) attackerCombo.getSelectedItem();
  }

  private PlayerID getSwapSides() {
    return (PlayerID) swapSidesCombo.getSelectedItem();
  }

  private void setupListeners() {
    defenderCombo.addActionListener(e -> {
      data.acquireReadLock();
      try {
        if (data.getRelationshipTracker().isAllied(getDefender(), getAttacker())) {
          attackerCombo.setSelectedItem(getEnemy(getDefender()));
        }
      } finally {
        data.releaseReadLock();
      }
      updateDefender(null);
      setWidgetActivation();
    });
    attackerCombo.addActionListener(e -> {
      data.acquireReadLock();
      try {
        if (data.getRelationshipTracker().isAllied(getDefender(), getAttacker())) {
          defenderCombo.setSelectedItem(getEnemy(getAttacker()));
        }
      } finally {
        data.releaseReadLock();
      }
      updateAttacker(null);
      setWidgetActivation();
    });
    amphibiousCheckBox.addActionListener(e -> setWidgetActivation());
    landBattleCheckBox.addActionListener(e -> {
      attackerOrderOfLosses = null;
      defenderOrderOfLosses = null;
      updateDefender(null);
      updateAttacker(null);
      setWidgetActivation();
    });
    calculateButton.addMouseMotionListener(new MouseMotionListener() {
      @Override
      public void mouseDragged(final MouseEvent e) {}

      @Override
      public void mouseMoved(final MouseEvent e) {
        final String memoryAvailable = "<br/>Percentage of memory available: "
            + String.format("%.2f", (percentageOfFreeMemoryAvailable() * 100)) + "% <br/>Free memory available: "
            + (freeMemoryAvailable() / (1024 * 1024)) + "MB <br/>Maximum allowed memory: "
            + (Runtime.getRuntime().maxMemory() / (1024 * 1024)) + "MB </html>";
        if (calculateButton.isEnabled()) {
          calculateButton.setToolTipText("<html>Data copying finished. " + memoryAvailable);
        } else {
          calculateButton.setToolTipText("<html>If this is taking forever to enable, it means "
              + "<br/>you do not have enough memory to copy the data quickly! "
              + "<br/>Consider increasing the max memory for TripleA. " + memoryAvailable);
        }
      }
    });
    calculateButton.addActionListener(e -> updateStats());
    closeButton.addActionListener(e -> {
      attackerOrderOfLosses = null;
      defenderOrderOfLosses = null;
      parent.setVisible(false);
      shutdown();
      parent.dispatchEvent(new WindowEvent(parent, WindowEvent.WINDOW_CLOSING));
    });
    clearButton.addActionListener(e -> {
      defendingUnitsPanel.clear();
      attackingUnitsPanel.clear();
      setWidgetActivation();
    });
    swapSidesButton.addActionListener(e -> {
      attackerOrderOfLosses = null;
      defenderOrderOfLosses = null;
      List<Unit> getdefenders = new ArrayList<>();
      List<Unit> getattackers = new ArrayList<>();
      getdefenders = defendingUnitsPanel.getUnits();
      getattackers = attackingUnitsPanel.getUnits();
      swapSidesCombo.setSelectedItem(getAttacker());
      attackerCombo.setSelectedItem(getDefender());
      defenderCombo.setSelectedItem(getSwapSides());
      attackingUnitsPanel.init(getAttacker(), getdefenders, isLand());
      defendingUnitsPanel.init(getDefender(), getattackers, isLand());
      setWidgetActivation();
    });
    orderOfLossesButton.addActionListener(e -> {
      final OrderOfLossesInputPanel oolPanel = new OrderOfLossesInputPanel(attackerOrderOfLosses,
          defenderOrderOfLosses, attackingUnitsPanel.getCategories(), defendingUnitsPanel.getCategories(),
          landBattleCheckBox.isSelected(), context, data);
      if (JOptionPane.OK_OPTION == JOptionPane.showConfirmDialog(OddsCalculatorPanel.this, oolPanel,
          "Create Order Of Losses for each side", JOptionPane.OK_CANCEL_OPTION, JOptionPane.PLAIN_MESSAGE)) {
        if (OddsCalculator.isValidOrderOfLoss(oolPanel.getAttackerOrder(), data)) {
          attackerOrderOfLosses = oolPanel.getAttackerOrder();
        }
        if (OddsCalculator.isValidOrderOfLoss(oolPanel.getDefenderOrder(), data)) {
          defenderOrderOfLosses = oolPanel.getDefenderOrder();
        }
      }
    });
    if (territoryEffectsJList != null) {
      territoryEffectsJList.addListSelectionListener(e -> setWidgetActivation());
    }
    attackingUnitsPanel.addChangeListener(listenerPlayerUnitsPanel);
    defendingUnitsPanel.addChangeListener(listenerPlayerUnitsPanel);
  }

  private boolean isAmphibiousBattle() {
    return (landBattleCheckBox.isSelected() && amphibiousCheckBox.isSelected());
  }

  private Collection<TerritoryEffect> getTerritoryEffects() {
    final Collection<TerritoryEffect> territoryEffects = new ArrayList<>();
    if (territoryEffectsJList != null) {
      final List<String> selected = territoryEffectsJList.getSelectedValuesList();
      data.acquireReadLock();
      try {
        final Hashtable<String, TerritoryEffect> allTerritoryEffects = data.getTerritoryEffectList();
        for (final String selection : selected) {
          if (selection.equals(NO_EFFECTS)) {
            territoryEffects.clear();
            break;
          }
          territoryEffects.add(allTerritoryEffects.get(selection));
        }
      } finally {
        data.releaseReadLock();
      }
    }
    return territoryEffects;
  }

  private void updateStats() {
    if (!SwingUtilities.isEventDispatchThread()) {
      throw new IllegalStateException("Wrong thread");
    }
    final AtomicReference<AggregateResults> results = new AtomicReference<>();
    final WaitDialog dialog =
        new WaitDialog(this, "Calculating Odds (" + calculator.getThreadCount() + " threads)", new AbstractAction() {
          private static final long serialVersionUID = -2148507015083214974L;

          @Override
          public void actionPerformed(final ActionEvent e) {
            calculator.cancel();
          }
        });
    final AtomicReference<Collection<Unit>> defenders = new AtomicReference<>();
    final AtomicReference<Collection<Unit>> attackers = new AtomicReference<>();
    dialog.pack();
    dialog.setLocationRelativeTo(this);
    final Thread calcThread = new Thread(() -> {
      try {
        // find a territory to fight in
        Territory location = null;
        if (this.location == null || this.location.isWater() == isLand()) {
          for (final Territory t : data.getMap()) {
            if (t.isWater() == !isLand()) {
              location = t;
              break;
            }
          }
        } else {
          location = this.location;
        }
        if (location == null) {
          throw new IllegalStateException("No territory found that is land:" + isLand());
        }
        final List<Unit> defending = defendingUnitsPanel.getUnits();
        final List<Unit> attacking = attackingUnitsPanel.getUnits();
        List<Unit> bombarding = new ArrayList<>();
        if (isLand()) {
          bombarding = Match.getMatches(attacking, Matches.unitCanBombard(getAttacker()));
          attacking.removeAll(bombarding);
        }
        calculator.setRetreatAfterRound(retreatAfterXRounds.getValue());
        calculator.setRetreatAfterXUnitsLeft(retreatAfterXUnitsLeft.getValue());
        if (retreatWhenOnlyAirLeftCheckBox.isSelected()) {
          calculator.setRetreatWhenOnlyAirLeft(true);
        } else {
          calculator.setRetreatWhenOnlyAirLeft(false);
        }
        if (landBattleCheckBox.isSelected() && keepOneAttackingLandUnitCheckBox.isSelected()) {
          calculator.setKeepOneAttackingLandUnit(true);
        } else {
          calculator.setKeepOneAttackingLandUnit(false);
        }
        if (isAmphibiousBattle()) {
          calculator.setAmphibious(true);
        } else {
          calculator.setAmphibious(false);
        }
        calculator.setAttackerOrderOfLosses(attackerOrderOfLosses);
        calculator.setDefenderOrderOfLosses(defenderOrderOfLosses);
        final Collection<TerritoryEffect> territoryEffects = getTerritoryEffects();
        defenders.set(defending);
        attackers.set(attacking);
        results.set(calculator.setCalculateDataAndCalculate(getAttacker(), getDefender(), location, attacking,
            defending, bombarding, territoryEffects, numRuns.getValue()));
      } finally {
        SwingUtilities.invokeLater(() -> {
          dialog.setVisible(false);
          dialog.dispose();
        });
      }
    }, "Odds calc thread");
    // Actually start thread.
    calcThread.start();
    // the runnable setting the dialog visible must run after this code executes, since this code is running on the
    // swing event thread
    dialog.setVisible(true);
    // results.get() could be null if we cancelled to quickly or something weird like that.
    if (results == null || results.get() == null) {
      setResultsToBlank();
    } else {
      attackerWin.setText(formatPercentage(results.get().getAttackerWinPercent()));
      defenderWin.setText(formatPercentage(results.get().getDefenderWinPercent()));
      draw.setText(formatPercentage(results.get().getDrawPercent()));
      final boolean isLand = isLand();
      final List<Unit> mainCombatAttackers =
          Match.getMatches(attackers.get(), Matches.unitCanBeInBattle(true, isLand, 1, false, true, true));
      final List<Unit> mainCombatDefenders =
          Match.getMatches(defenders.get(), Matches.unitCanBeInBattle(false, isLand, 1, false, true, true));
      final int attackersTotal = mainCombatAttackers.size();
      final int defendersTotal = mainCombatDefenders.size();
      defenderLeft.setText(formatValue(results.get().getAverageDefendingUnitsLeft()) + " /" + defendersTotal);
      attackerLeft.setText(formatValue(results.get().getAverageAttackingUnitsLeft()) + " /" + attackersTotal);
      defenderLeftWhenDefenderWon
          .setText(formatValue(results.get().getAverageDefendingUnitsLeftWhenDefenderWon()) + " /" + defendersTotal);
      attackerLeftWhenAttackerWon
          .setText(formatValue(results.get().getAverageAttackingUnitsLeftWhenAttackerWon()) + " /" + attackersTotal);
      roundsAverage.setText("" + formatValue(results.get().getAverageBattleRoundsFought()));
      try {
        data.acquireReadLock();
        averageChangeInTUV.setText("" + formatValue(results.get().getAverageTUVswing(getAttacker(),
            mainCombatAttackers, getDefender(), mainCombatDefenders, data)));
      } finally {
        data.releaseReadLock();
      }
      count.setText(results.get().getRollCount() + "");
      time.setText(formatValue(results.get().getTime() / 1000.0) + "s");
    }
  }

  String formatPercentage(final double percentage) {
    final NumberFormat format = new DecimalFormat("%");
    return format.format(percentage);
  }

  String formatValue(final double value) {
    final NumberFormat format = new DecimalFormat("#0.##");
    return format.format(value);
  }

  private void updateDefender(List<Unit> units) {
    if (units == null) {
      units = Collections.emptyList();
    }
    final boolean isLand = isLand();
    units = Match.getMatches(units, Matches.unitCanBeInBattle(false, isLand, 1, false, false, false));
    defendingUnitsPanel.init(getDefender(), units, isLand);
  }

  private void updateAttacker(List<Unit> units) {
    if (units == null) {
      units = Collections.emptyList();
    }
    final boolean isLand = isLand();
    units = Match.getMatches(units, Matches.unitCanBeInBattle(true, isLand, 1, false, false, false));
    attackingUnitsPanel.init(getAttacker(), units, isLand);
  }

  private boolean isLand() {
    return landBattleCheckBox.isSelected();
  }

  private PlayerID getEnemy(final PlayerID player) {
    for (final PlayerID id : data.getPlayerList()) {
      if (data.getRelationshipTracker().isAtWar(player, id)) {
        return id;
      }
    }
    for (final PlayerID id : data.getPlayerList()) {
      if (!data.getRelationshipTracker().isAllied(player, id)) {
        return id;
      }
    }
    // TODO: do we allow fighting allies in the battle calc?
    throw new IllegalStateException("No enemies or non-allies for :" + player);
  }

  private void layoutComponents() {
    setLayout(new BorderLayout());
    final JPanel main = new JPanel();
    main.setBorder(BorderFactory.createEmptyBorder(10, 0, 10, 0));
    add(main, BorderLayout.CENTER);
    main.setLayout(new BorderLayout());
    final JPanel attackAndDefend = new JPanel();
    attackAndDefend.setLayout(new GridBagLayout());
    final int gap = 20;
    int row0 = 0;
    attackAndDefend.add(new JLabel("Attacker: "), new GridBagConstraints(0, row0, 1, 1, 0, 0, GridBagConstraints.EAST,
        GridBagConstraints.NONE, new Insets(0, gap, gap, 0), 0, 0));
    attackAndDefend.add(attackerCombo, new GridBagConstraints(1, row0, 1, 1, 0, 0, GridBagConstraints.EAST,
        GridBagConstraints.NONE, new Insets(0, 0, gap / 2, gap), 0, 0));
    attackAndDefend.add(new JLabel("Defender: "), new GridBagConstraints(2, row0, 1, 1, 0, 0, GridBagConstraints.EAST,
        GridBagConstraints.NONE, new Insets(0, gap, gap, 0), 0, 0));
    attackAndDefend.add(defenderCombo, new GridBagConstraints(3, row0, 1, 1, 0, 0, GridBagConstraints.EAST,
        GridBagConstraints.NONE, new Insets(0, 0, gap / 2, gap), 0, 0));
    row0++;
    attackAndDefend.add(attackerUnitsTotalNumber, new GridBagConstraints(0, row0, 1, 1, 0, 0, GridBagConstraints.EAST,
        GridBagConstraints.NONE, new Insets(0, gap, 0, 0), 0, 0));
    attackAndDefend.add(attackerUnitsTotalTUV, new GridBagConstraints(1, row0, 1, 1, 0, 0, GridBagConstraints.EAST,
        GridBagConstraints.NONE, new Insets(0, gap / 2, 0, gap * 2), 0, 0));
    attackAndDefend.add(defenderUnitsTotalNumber, new GridBagConstraints(2, row0, 1, 1, 0, 0, GridBagConstraints.EAST,
        GridBagConstraints.NONE, new Insets(0, gap, 0, 0), 0, 0));
    attackAndDefend.add(defenderUnitsTotalTUV, new GridBagConstraints(3, row0, 1, 1, 0, 0, GridBagConstraints.EAST,
        GridBagConstraints.NONE, new Insets(0, gap / 2, 0, gap * 2), 0, 0));
    row0++;
    attackAndDefend.add(attackerUnitsTotalHitpoints, new GridBagConstraints(0, row0, 1, 1, 0, 0,
        GridBagConstraints.EAST, GridBagConstraints.NONE, new Insets(0, gap, gap / 2, 0), 0, 0));
    attackAndDefend.add(attackerUnitsTotalPower, new GridBagConstraints(1, row0, 1, 1, 0, 0, GridBagConstraints.EAST,
        GridBagConstraints.NONE, new Insets(0, gap / 2, gap / 2, gap * 2), 0, 0));
    attackAndDefend.add(defenderUnitsTotalHitpoints, new GridBagConstraints(2, row0, 1, 1, 0, 0,
        GridBagConstraints.EAST, GridBagConstraints.NONE, new Insets(0, gap, gap / 2, 0), 0, 0));
    attackAndDefend.add(defenderUnitsTotalPower, new GridBagConstraints(3, row0, 1, 1, 0, 0, GridBagConstraints.EAST,
        GridBagConstraints.NONE, new Insets(0, gap / 2, gap / 2, gap * 2), 0, 0));
    row0++;
    final JScrollPane attackerScroll = new JScrollPane(attackingUnitsPanel);
    attackerScroll.setBorder(null);
    attackerScroll.getViewport().setBorder(null);
    final JScrollPane defenderScroll = new JScrollPane(defendingUnitsPanel);
    defenderScroll.setBorder(null);
    defenderScroll.getViewport().setBorder(null);
    attackAndDefend.add(attackerScroll, new GridBagConstraints(0, row0, 2, 1, 1, 1, GridBagConstraints.NORTH,
        GridBagConstraints.BOTH, new Insets(10, gap, gap, gap), 0, 0));
    attackAndDefend.add(defenderScroll, new GridBagConstraints(2, row0, 2, 1, 1, 1, GridBagConstraints.NORTH,
        GridBagConstraints.BOTH, new Insets(10, gap, gap, gap), 0, 0));
    main.add(attackAndDefend, BorderLayout.CENTER);
    final JPanel resultsText = new JPanel();
    resultsText.setLayout(new GridBagLayout());
    int row1 = 0;
    resultsText.add(new JLabel("Attacker Wins:"), new GridBagConstraints(0, row1++, 1, 1, 0, 0, GridBagConstraints.EAST,
        GridBagConstraints.NONE, new Insets(0, 0, 0, 0), 0, 0));
    resultsText.add(new JLabel("Draw:"), new GridBagConstraints(0, row1++, 1, 1, 0, 0, GridBagConstraints.EAST,
        GridBagConstraints.NONE, new Insets(0, 0, 0, 0), 0, 0));
    resultsText.add(new JLabel("Defender Wins:"), new GridBagConstraints(0, row1++, 1, 1, 0, 0, GridBagConstraints.EAST,
        GridBagConstraints.NONE, new Insets(0, 0, 0, 0), 0, 0));
    resultsText.add(new JLabel("Ave. Defender Units Left:"), new GridBagConstraints(0, row1++, 1, 1, 0, 0,
        GridBagConstraints.EAST, GridBagConstraints.NONE, new Insets(6, 0, 0, 0), 0, 0));
    resultsText.add(new JLabel("Units Left If Def Won:"), new GridBagConstraints(0, row1++, 1, 1, 0, 0,
        GridBagConstraints.EAST, GridBagConstraints.NONE, new Insets(0, 0, 0, 0), 0, 0));
    resultsText.add(new JLabel("Ave. Attacker Units Left:"), new GridBagConstraints(0, row1++, 1, 1, 0, 0,
        GridBagConstraints.EAST, GridBagConstraints.NONE, new Insets(6, 0, 0, 0), 0, 0));
    resultsText.add(new JLabel("Units Left If Att Won:"), new GridBagConstraints(0, row1++, 1, 1, 0, 0,
        GridBagConstraints.EAST, GridBagConstraints.NONE, new Insets(0, 0, 0, 0), 0, 0));
    resultsText.add(new JLabel("Average TUV Swing:"), new GridBagConstraints(0, row1++, 1, 1, 0, 0,
        GridBagConstraints.EAST, GridBagConstraints.NONE, new Insets(6, 0, 0, 0), 0, 0));
    resultsText.add(new JLabel("Average Rounds:"), new GridBagConstraints(0, row1++, 1, 1, 0, 0,
        GridBagConstraints.EAST, GridBagConstraints.NONE, new Insets(0, 0, 0, 0), 0, 0));
    resultsText.add(new JLabel("Simulation Count:"), new GridBagConstraints(0, row1++, 1, 1, 0, 0,
        GridBagConstraints.EAST, GridBagConstraints.NONE, new Insets(15, 0, 0, 0), 0, 0));
    resultsText.add(new JLabel("Time:"), new GridBagConstraints(0, row1++, 1, 1, 0, 0, GridBagConstraints.EAST,
        GridBagConstraints.NONE, new Insets(0, 0, 0, 0), 0, 0));
    resultsText.add(calculateButton, new GridBagConstraints(0, row1++, 2, 1, 0, 0, GridBagConstraints.WEST,
        GridBagConstraints.BOTH, new Insets(20, 60, 0, 100), 0, 0));
    resultsText.add(clearButton, new GridBagConstraints(0, row1++, 1, 1, 0, 0, GridBagConstraints.WEST,
        GridBagConstraints.BOTH, new Insets(6, 60, 0, 0), 0, 0));
    resultsText.add(new JLabel("Run Count:"), new GridBagConstraints(0, row1++, 1, 1, 0, 0, GridBagConstraints.EAST,
        GridBagConstraints.NONE, new Insets(20, 0, 0, 0), 0, 0));
    resultsText.add(new JLabel("Retreat After Round:"), new GridBagConstraints(0, row1++, 1, 1, 0, 0,
        GridBagConstraints.EAST, GridBagConstraints.NONE, new Insets(10, 0, 0, 0), 0, 0));
    resultsText.add(new JLabel("Retreat When X Units Left:"), new GridBagConstraints(0, row1++, 1, 1, 0, 0,
        GridBagConstraints.EAST, GridBagConstraints.NONE, new Insets(10, 0, 0, 0), 0, 0));
    int row2 = 0;
    resultsText.add(attackerWin, new GridBagConstraints(1, row2++, 1, 1, 0, 0, GridBagConstraints.WEST,
        GridBagConstraints.NONE, new Insets(0, 10, 0, 0), 0, 0));
    resultsText.add(draw, new GridBagConstraints(1, row2++, 1, 1, 0, 0, GridBagConstraints.WEST,
        GridBagConstraints.NONE, new Insets(0, 10, 0, 0), 0, 0));
    resultsText.add(defenderWin, new GridBagConstraints(1, row2++, 1, 1, 0, 0, GridBagConstraints.WEST,
        GridBagConstraints.NONE, new Insets(0, 10, 0, 0), 0, 0));
    resultsText.add(defenderLeft, new GridBagConstraints(1, row2++, 1, 1, 0, 0, GridBagConstraints.WEST,
        GridBagConstraints.NONE, new Insets(6, 10, 0, 0), 0, 0));
    resultsText.add(defenderLeftWhenDefenderWon, new GridBagConstraints(1, row2++, 1, 1, 0, 0,
        GridBagConstraints.WEST, GridBagConstraints.NONE, new Insets(0, 10, 0, 0), 0, 0));
    resultsText.add(attackerLeft, new GridBagConstraints(1, row2++, 1, 1, 0, 0, GridBagConstraints.WEST,
        GridBagConstraints.NONE, new Insets(6, 10, 0, 0), 0, 0));
    resultsText.add(attackerLeftWhenAttackerWon, new GridBagConstraints(1, row2++, 1, 1, 0, 0,
        GridBagConstraints.WEST, GridBagConstraints.NONE, new Insets(0, 10, 0, 0), 0, 0));
    resultsText.add(averageChangeInTUV, new GridBagConstraints(1, row2++, 1, 1, 0, 0, GridBagConstraints.WEST,
        GridBagConstraints.NONE, new Insets(6, 10, 0, 0), 0, 0));
    resultsText.add(roundsAverage, new GridBagConstraints(1, row2++, 1, 1, 0, 0, GridBagConstraints.WEST,
        GridBagConstraints.NONE, new Insets(0, 10, 0, 0), 0, 0));
    resultsText.add(count, new GridBagConstraints(1, row2++, 1, 1, 0, 0, GridBagConstraints.WEST,
        GridBagConstraints.NONE, new Insets(15, 10, 0, 0), 0, 0));
    resultsText.add(time, new GridBagConstraints(1, row2++, 1, 1, 0, 0, GridBagConstraints.WEST,
        GridBagConstraints.NONE, new Insets(0, 10, 0, 0), 0, 0));
    row2++;
    resultsText.add(swapSidesButton, new GridBagConstraints(1, row2++, 1, 1, 0, 0, GridBagConstraints.WEST,
        GridBagConstraints.BOTH, new Insets(6, 10, 0, 100), 0, 0));
    resultsText.add(numRuns, new GridBagConstraints(1, row2++, 1, 1, 0, 0, GridBagConstraints.WEST,
        GridBagConstraints.NONE, new Insets(20, 10, 0, 0), 0, 0));
    resultsText.add(retreatAfterXRounds, new GridBagConstraints(1, row2++, 1, 1, 0, 0, GridBagConstraints.WEST,
        GridBagConstraints.NONE, new Insets(10, 10, 0, 0), 0, 0));
    resultsText.add(retreatAfterXUnitsLeft, new GridBagConstraints(1, row2++, 1, 1, 0, 0, GridBagConstraints.WEST,
        GridBagConstraints.NONE, new Insets(10, 10, 0, 0), 0, 0));
    row1 = row2;
    resultsText.add(orderOfLossesButton, new GridBagConstraints(0, row1++, 1, 1, 0, 0, GridBagConstraints.EAST,
        GridBagConstraints.BOTH, new Insets(10, 15, 0, 0), 0, 0));
    if (territoryEffectsJList != null) {
      resultsText.add(new JScrollPane(territoryEffectsJList),
          new GridBagConstraints(0, row1, 1, territoryEffectsJList.getVisibleRowCount(), 0, 0,
              GridBagConstraints.EAST, GridBagConstraints.BOTH, new Insets(10, 15, 0, 0), 0, 0));
      row1 += territoryEffectsJList.getVisibleRowCount();
    }
    resultsText.add(retreatWhenOnlyAirLeftCheckBox, new GridBagConstraints(1, row2++, 1, 1, 0, 0,
        GridBagConstraints.WEST, GridBagConstraints.NONE, new Insets(10, 10, 0, 5), 0, 0));
    resultsText.add(keepOneAttackingLandUnitCheckBox, new GridBagConstraints(1, row2++, 1, 1, 0, 0,
        GridBagConstraints.WEST, GridBagConstraints.NONE, new Insets(2, 10, 0, 5), 0, 0));
    resultsText.add(amphibiousCheckBox, new GridBagConstraints(1, row2++, 1, 1, 0, 0, GridBagConstraints.WEST,
        GridBagConstraints.NONE, new Insets(2, 10, 0, 5), 0, 0));
    resultsText.add(landBattleCheckBox, new GridBagConstraints(1, row2++, 1, 1, 0, 0, GridBagConstraints.WEST,
        GridBagConstraints.NONE, new Insets(2, 10, 0, 5), 0, 0));
    resultsPanel.add(resultsText);
    resultsPanel.setBorder(BorderFactory.createEmptyBorder());
    final JScrollPane resultsScroll = new JScrollPane(resultsPanel);
    resultsScroll.setBorder(BorderFactory.createEmptyBorder());
    final Dimension resultsScrollDimensions = resultsScroll.getPreferredSize();
    // add some so that we don't have double scroll bars appear when only one is needed
    resultsScrollDimensions.width += 22;
    resultsScroll.setPreferredSize(resultsScrollDimensions);
    main.add(resultsScroll, BorderLayout.EAST);
    final JPanel south = new JPanel();
    south.setLayout(new BorderLayout());
    final JPanel buttons = new JPanel();
    buttons.setLayout(new FlowLayout(FlowLayout.CENTER));
    buttons.add(closeButton);
    south.add(buttons, BorderLayout.SOUTH);
    add(south, BorderLayout.SOUTH);
  }

  private void createComponents() {
    data.acquireReadLock();
    try {
      final Collection<PlayerID> playerList = new ArrayList<>(data.getPlayerList().getPlayers());
      if (doesPlayerHaveUnitsOnMap(PlayerID.NULL_PLAYERID, data)) {
        playerList.add(PlayerID.NULL_PLAYERID);
      }
      attackerCombo = new JComboBox<>(new Vector<>(playerList));
      defenderCombo = new JComboBox<>(new Vector<>(playerList));
      swapSidesCombo = new JComboBox<>(new Vector<>(playerList));
      final Hashtable<String, TerritoryEffect> allTerritoryEffects = data.getTerritoryEffectList();
      if (allTerritoryEffects == null || allTerritoryEffects.isEmpty()) {
        territoryEffectsJList = null;
      } else {
        final Vector<String> effectNames = new Vector<>();
        effectNames.add(NO_EFFECTS);
        effectNames.addAll(allTerritoryEffects.keySet());
        territoryEffectsJList = new JList<>(effectNames);
        territoryEffectsJList.setSelectionMode(ListSelectionModel.MULTIPLE_INTERVAL_SELECTION);
        territoryEffectsJList.setLayoutOrientation(JList.VERTICAL);
        // equal to the amount of space left (number of remaining items on the right)
        territoryEffectsJList.setVisibleRowCount(4);
        if (location != null) {
          final Collection<TerritoryEffect> currentEffects = TerritoryEffectHelper.getEffects(location);
          if (!currentEffects.isEmpty()) {
            final int[] selectedIndexes = new int[currentEffects.size()];
            int currentIndex = 0;
            for (final TerritoryEffect te : currentEffects) {
              selectedIndexes[currentIndex] = effectNames.indexOf(te.getName());
              currentIndex++;
            }
            territoryEffectsJList.setSelectedIndices(selectedIndexes);
          }
        }
      }
    } finally {
      data.releaseReadLock();
    }
    defenderCombo.setRenderer(new PlayerRenderer());
    attackerCombo.setRenderer(new PlayerRenderer());
    swapSidesCombo.setRenderer(new PlayerRenderer());
    defendingUnitsPanel = new PlayerUnitsPanel(data, context, true);
    attackingUnitsPanel = new PlayerUnitsPanel(data, context, false);
    numRuns.setColumns(4);
    numRuns.setMin(1);
    numRuns.setMax(20000);

    final int simulationCount =
        Properties.getLow_Luck(data) ? ClientContext.battleCalcSettings().getSimulationCountLowLuck()
            : ClientContext.battleCalcSettings().getSimulationCountDice();
    numRuns.setValue(simulationCount);
    retreatAfterXRounds.setColumns(4);
    retreatAfterXRounds.setMin(-1);
    retreatAfterXRounds.setMax(1000);
    retreatAfterXRounds.setValue(-1);
    retreatAfterXRounds.setToolTipText("-1 means never.");
    retreatAfterXUnitsLeft.setColumns(4);
    retreatAfterXUnitsLeft.setMin(-1);
    retreatAfterXUnitsLeft.setMax(1000);
    retreatAfterXUnitsLeft.setValue(-1);
    retreatAfterXUnitsLeft.setToolTipText("-1 means never. If positive and 'retreat when only air left' is also "
        + "selected, then we will retreat when X of non-air units is left.");
    setResultsToBlank();
    defenderLeft.setToolTipText("Units Left does not include AA guns and other infrastructure, and does not include "
        + "Bombarding sea units for land battles.");
    attackerLeft.setToolTipText("Units Left does not include AA guns and other infrastructure, and does not include "
        + "Bombarding sea units for land battles.");
    defenderLeftWhenDefenderWon.setToolTipText("Units Left does not include AA guns and other infrastructure, and "
        + "does not include Bombarding sea units for land battles.");
    attackerLeftWhenAttackerWon.setToolTipText("Units Left does not include AA guns and other infrastructure, and "
        + "does not include Bombarding sea units for land battles.");
    averageChangeInTUV.setToolTipText("TUV Swing does not include captured AA guns and other infrastructure, and "
        + "does not include Bombarding sea units for land battles.");
    retreatWhenOnlyAirLeftCheckBox.setToolTipText("We retreat if only air is left, and if 'retreat when x units "
        + "left' is positive we will retreat when x of non-air is left too.");
    attackerUnitsTotalNumber.setToolTipText("Totals do not include AA guns and other infrastructure, and does not "
        + "include Bombarding sea units for land battles.");
    defenderUnitsTotalNumber.setToolTipText("Totals do not include AA guns and other infrastructure, and does not "
        + "include Bombarding sea units for land battles.");
  }

  private void setResultsToBlank() {
    final String blank = "------";
    attackerWin.setText(blank);
    defenderWin.setText(blank);
    draw.setText(blank);
    defenderLeft.setText(blank);
    attackerLeft.setText(blank);
    defenderLeftWhenDefenderWon.setText(blank);
    attackerLeftWhenAttackerWon.setText(blank);
    roundsAverage.setText(blank);
    averageChangeInTUV.setText(blank);
    count.setText(blank);
    time.setText(blank);
  }

  void setWidgetActivation() {
    keepOneAttackingLandUnitCheckBox.setEnabled(landBattleCheckBox.isSelected());
    amphibiousCheckBox.setEnabled(landBattleCheckBox.isSelected());
    final boolean isLand = isLand();
    try {
      data.acquireReadLock();
      // do not include bombardment and aa guns in our "total" labels
      final List<Unit> attackers = Match.getMatches(attackingUnitsPanel.getUnits(),
          Matches.unitCanBeInBattle(true, isLand, 1, false, true, true));
      final List<Unit> defenders = Match.getMatches(defendingUnitsPanel.getUnits(),
          Matches.unitCanBeInBattle(false, isLand, 1, false, true, true));
      attackerUnitsTotalNumber.setText("Units: " + attackers.size());
      defenderUnitsTotalNumber.setText("Units: " + defenders.size());
      attackerUnitsTotalTUV.setText("TUV: " + BattleCalculator.getTUV(attackers, getAttacker(),
          BattleCalculator.getCostsForTUV(getAttacker(), data), data));
      defenderUnitsTotalTUV.setText("TUV: " + BattleCalculator.getTUV(defenders, getDefender(),
          BattleCalculator.getCostsForTUV(getDefender(), data), data));
      final int attackHitPoints = BattleCalculator.getTotalHitpointsLeft(attackers);
      final int defenseHitPoints = BattleCalculator.getTotalHitpointsLeft(defenders);
      attackerUnitsTotalHitpoints.setText("HP: " + attackHitPoints);
      defenderUnitsTotalHitpoints.setText("HP: " + defenseHitPoints);
      final boolean isAmphibiousBattle = isAmphibiousBattle();
      final Collection<TerritoryEffect> territoryEffects = getTerritoryEffects();
      final IntegerMap<UnitType> costs = BattleCalculator.getCostsForTUV(getAttacker(), data);
      Collections.sort(attackers, new UnitBattleComparator(false, costs, territoryEffects, data, false, false));
      Collections.reverse(attackers);
      final int attackPower = DiceRoll.getTotalPower(DiceRoll.getUnitPowerAndRollsForNormalBattles(attackers, defenders,
          false, false, data, location, territoryEffects, isAmphibiousBattle,
          (isAmphibiousBattle ? attackers : new ArrayList<>())), data);
      // defender is never amphibious
      final int defensePower =
          DiceRoll
              .getTotalPower(
                  DiceRoll.getUnitPowerAndRollsForNormalBattles(defenders, attackers, true, false,
                      data, location, territoryEffects, isAmphibiousBattle, new ArrayList<>()),
                  data);
      attackerUnitsTotalPower.setText("Power: " + attackPower);
      defenderUnitsTotalPower.setText("Power: " + defensePower);
    } finally {
      data.releaseReadLock();
    }
  }

  class PlayerRenderer extends DefaultListCellRenderer {
    private static final long serialVersionUID = -7639128794342607309L;

    @Override
    public Component getListCellRendererComponent(final JList<?> list, final Object value, final int index,
        final boolean isSelected, final boolean cellHasFocus) {
      super.getListCellRendererComponent(list, value, index, isSelected, cellHasFocus);
      final PlayerID id = (PlayerID) value;
      setText(id.getName());
      setIcon(new ImageIcon(context.getFlagImageFactory().getSmallFlag(id)));
      return this;
    }
  }

  void selectCalculateButton() {
    calculateButton.requestFocus();
  }

  private static boolean doesPlayerHaveUnitsOnMap(final PlayerID player, final GameData data) {
    for (final Territory t : data.getMap()) {
      for (final Unit u : t.getUnits()) {
        if (u.getOwner().equals(player)) {
          return true;
        }
      }
    }
    return false;
  }
}


class PlayerUnitsPanel extends JPanel {
  private static final long serialVersionUID = -1206338960403314681L;
  private final GameData data;
  private final IUIContext context;
  private final boolean defender;
  private boolean isLand = true;
  private List<UnitCategory> categories = null;
  private final List<WidgetChangedListener> listeners = new ArrayList<>();
  private final WidgetChangedListener listenerUnitPanel = () -> notifyListeners();

  PlayerUnitsPanel(final GameData data, final IUIContext context, final boolean defender) {
    this.data = data;
    this.context = context;
    this.defender = defender;
    setLayout(new BoxLayout(this, BoxLayout.Y_AXIS));
  }

  public void clear() {
    for (final Component c : getComponents()) {
      final UnitPanel panel = (UnitPanel) c;
      panel.setCount(0);
    }
  }

  public List<Unit> getUnits() {
    final List<Unit> allUnits = new ArrayList<>();
    for (final Component c : getComponents()) {
      final UnitPanel panel = (UnitPanel) c;
      allUnits.addAll(panel.getUnits());
    }
    return allUnits;
  }

  public List<UnitCategory> getCategories() {
    return categories;
  }

  public void init(final PlayerID id, final List<Unit> units, final boolean land) {
    isLand = land;
    categories = new ArrayList<>(categorize(id, units));
    Collections.sort(categories, (o1, o2) -> {
      final UnitType ut1 = o1.getType();
      final UnitType ut2 = o2.getType();
      final UnitAttachment u1 = UnitAttachment.get(ut1);
      final UnitAttachment u2 = UnitAttachment.get(ut2);
      // for land, we want land, air, aa gun, then bombarding
      if (land) {
        if (u1.getIsSea() != u2.getIsSea()) {
          return u1.getIsSea() ? 1 : -1;
        }
        if (Matches.UnitTypeIsAAforAnything.match(ut1) != Matches.UnitTypeIsAAforAnything.match(ut2)) {
          return Matches.UnitTypeIsAAforAnything.match(ut1) ? 1 : -1;
        }
        if (u1.getIsAir() != u2.getIsAir()) {
          return u1.getIsAir() ? 1 : -1;
        }
      } else {
        if (u1.getIsSea() != u2.getIsSea()) {
          return u1.getIsSea() ? -1 : 1;
        }
      }
      return u1.getName().compareTo(u2.getName());
    });
    removeAll();
    final Match<UnitType> predicate;
    if (land) {
      if (defender) {
        predicate = Matches.UnitTypeIsNotSea;
      } else {
        predicate = Match.any(Matches.UnitTypeIsNotSea, Matches.unitTypeCanBombard(id));
      }
    } else {
      predicate = Matches.UnitTypeIsSeaOrAir;
    }
    final IntegerMap<UnitType> costs;
    try {
      data.acquireReadLock();
      costs = BattleCalculator.getCostsForTUV(id, data);
    } finally {
      data.releaseReadLock();
    }
    for (final UnitCategory category : categories) {
      if (predicate.match(category.getType())) {
        final UnitPanel upanel = new UnitPanel(data, context, category, costs);
        upanel.addChangeListener(listenerUnitPanel);
        add(upanel);
      }
    }
    invalidate();
    validate();
    revalidate();
    getParent().invalidate();
  }

  private Set<UnitCategory> categorize(final PlayerID id, final List<Unit> units) {
    // these are the units that exist
    final Set<UnitCategory> categories = UnitSeperator.categorize(units);
    // the units that can be produced or moved in
    for (final UnitType t : getUnitTypes(id)) {
      final UnitCategory category = new UnitCategory(t, id);
      categories.add(category);
    }
    return categories;
  }

  /**
   * return all the unit types available for the given player. a unit type is
   * available if the unit is producable, or if a player has one
   */
  private Collection<UnitType> getUnitTypes(final PlayerID player) {
    Collection<UnitType> unitTypes = new HashSet<>();
    final ProductionFrontier frontier = player.getProductionFrontier();
    if (frontier != null) {
      for (final ProductionRule rule : frontier) {
        for (final NamedAttachable type : rule.getResults().keySet()) {
          if (type instanceof UnitType) {
            unitTypes.add((UnitType) type);
          }
        }
      }
    }
    for (final Territory t : data.getMap()) {
      for (final Unit u : t.getUnits()) {
        if (u.getOwner().equals(player)) {
          unitTypes.add(u.getType());
        }
      }
    }
<<<<<<< HEAD
    rVal = Match.getMatches(rVal, Matches.unitTypeCanBeInBattle(!defender, isLand, player, 1, false, false, false));
    return rVal;
=======
    // we want to filter out anything like factories, or units that have no combat ability AND cannot be taken
    // casualty.
    // in addition, as of right now AA guns cannot fire on the offensive side, so we want to take them out too, unless
    // they have other
    // combat abilities.
    unitTypes = Match.getMatches(unitTypes,
        Matches.unitTypeCanBeInBattle(!defender, isLand, player, 1, false, false, false));
    return unitTypes;
>>>>>>> 5c6bbd38
  }

  public void addChangeListener(final WidgetChangedListener listener) {
    listeners.add(listener);
  }

  public void removeChangeListener(final WidgetChangedListener listener) {
    listeners.remove(listener);
  }

  private void notifyListeners() {
    for (final WidgetChangedListener listener : listeners) {
      listener.widgetChanged();
    }
  }
}


class UnitPanel extends JPanel {
  private static final long serialVersionUID = 1509643150038705671L;
  private final IUIContext context;
  private final UnitCategory category;
  private final ScrollableTextField textField;
  private final List<WidgetChangedListener> listeners = new CopyOnWriteArrayList<>();
  private final ScrollableTextFieldListener listenerTextField = field -> notifyListeners();

  public UnitPanel(final GameData data, final IUIContext context, final UnitCategory category,
      final IntegerMap<UnitType> costs) {
    this.category = category;
    this.context = context;
    textField = new ScrollableTextField(0, 512);
    textField.setShowMaxAndMin(false);
    textField.addChangeListener(listenerTextField);

    final String toolTipText = "<html>" + category.getType().getName() + ":  " + costs.getInt(category.getType())
        + " cost, <br /> &nbsp;&nbsp;&nbsp;&nbsp; " + category.getType().getTooltip(category.getOwner())
        + "</html>";
    setCount(category.getUnits().size());
    setLayout(new GridBagLayout());


    final Optional<Image> img =
        this.context.getUnitImageFactory().getImage(category.getType(), category.getOwner(), data,
            category.hasDamageOrBombingUnitDamage(), category.getDisabled());

    final JLabel label = img.isPresent() ? new JLabel(new ImageIcon(img.get())) : new JLabel();
    label.setToolTipText(toolTipText);
    add(label, new GridBagConstraints(0, 0, 1, 1, 0, 0, GridBagConstraints.EAST, GridBagConstraints.NONE,
        new Insets(0, 0, 0, 10), 0, 0));
    add(textField, new GridBagConstraints(1, 0, 1, 1, 0, 0, GridBagConstraints.EAST, GridBagConstraints.NONE,
        new Insets(0, 0, 0, 0), 0, 0));
  }

  public List<Unit> getUnits() {
    final List<Unit> units = category.getType().create(textField.getValue(), category.getOwner(), true);
    if (!units.isEmpty()) {
      // creating the unit just makes it, we want to make sure it is damaged if the category says it is damaged
      if (category.getHitPoints() > 1 && category.getDamaged() > 0) {
        // we do not need to use bridge and change factory here because this is not sent over the network. these are
        // just some temporary
        // units for the battle calc.
        for (final Unit u : units) {
          u.setHits(category.getDamaged());
        }
      }
      if (category.getDisabled() && Matches.UnitTypeCanBeDamaged.match(category.getType())) {
        // add 1 because it is the max operational damage and we want to disable it
        final int uDamage = Math.max(0, 1 + UnitAttachment.get(category.getType()).getMaxOperationalDamage());
        for (final Unit u : units) {
          ((TripleAUnit) u).setUnitDamage(uDamage);
        }
      }
    }
    return units;
  }

  public int getCount() {
    return textField.getValue();
  }

  public void setCount(final int value) {
    textField.setValue(value);
  }

  public UnitCategory getCategory() {
    return category;
  }

  public void addChangeListener(final WidgetChangedListener listener) {
    listeners.add(listener);
  }

  public void removeChangeListener(final WidgetChangedListener listener) {
    listeners.remove(listener);
  }

  private void notifyListeners() {
    for (final WidgetChangedListener listener : listeners) {
      listener.widgetChanged();
    }
  }
}


class OrderOfLossesInputPanel extends JPanel {
  private static final long serialVersionUID = 8815617685388156219L;
  private final GameData data;
  private final IUIContext context;
  private final List<UnitCategory> attackerCategories;
  private final List<UnitCategory> defenderCategories;
  private final JTextField attackerTextField;
  private final JTextField defenderTextField;
  private final JLabel attackerLabel = new JLabel("Attacker Units:");
  private final JLabel defenderLabel = new JLabel("Defender Units:");
  private final JButton clear;
  private final boolean land;

  public OrderOfLossesInputPanel(final String attackerOrder, final String defenderOrder,
      final List<UnitCategory> attackerCategories, final List<UnitCategory> defenderCategories, final boolean land,
      final IUIContext context, final GameData data) {
    this.data = data;
    this.context = context;
    this.land = land;
    this.attackerCategories = attackerCategories;
    this.defenderCategories = defenderCategories;
    attackerTextField = new JTextField(attackerOrder == null ? "" : attackerOrder);
    attackerTextField.getDocument().addDocumentListener(new DocumentListener() {
      @Override
      public void insertUpdate(final DocumentEvent e) {
        if (!OddsCalculator.isValidOrderOfLoss(attackerTextField.getText(), OrderOfLossesInputPanel.this.data)) {
          attackerLabel.setForeground(Color.red);
        } else {
          attackerLabel.setForeground(null);
        }
      }

      @Override
      public void removeUpdate(final DocumentEvent e) {
        if (!OddsCalculator.isValidOrderOfLoss(attackerTextField.getText(), OrderOfLossesInputPanel.this.data)) {
          attackerLabel.setForeground(Color.red);
        } else {
          attackerLabel.setForeground(null);
        }
      }

      @Override
      public void changedUpdate(final DocumentEvent e) {
        if (!OddsCalculator.isValidOrderOfLoss(attackerTextField.getText(), OrderOfLossesInputPanel.this.data)) {
          attackerLabel.setForeground(Color.red);
        } else {
          attackerLabel.setForeground(null);
        }
      }
    });
    defenderTextField = new JTextField(defenderOrder == null ? "" : defenderOrder);
    defenderTextField.getDocument().addDocumentListener(new DocumentListener() {
      @Override
      public void insertUpdate(final DocumentEvent e) {
        if (!OddsCalculator.isValidOrderOfLoss(defenderTextField.getText(), OrderOfLossesInputPanel.this.data)) {
          defenderLabel.setForeground(Color.red);
        } else {
          defenderLabel.setForeground(null);
        }
      }

      @Override
      public void removeUpdate(final DocumentEvent e) {
        if (!OddsCalculator.isValidOrderOfLoss(defenderTextField.getText(), OrderOfLossesInputPanel.this.data)) {
          defenderLabel.setForeground(Color.red);
        } else {
          defenderLabel.setForeground(null);
        }
      }

      @Override
      public void changedUpdate(final DocumentEvent e) {
        if (!OddsCalculator.isValidOrderOfLoss(defenderTextField.getText(), OrderOfLossesInputPanel.this.data)) {
          defenderLabel.setForeground(Color.red);
        } else {
          defenderLabel.setForeground(null);
        }
      }
    });
    clear = new JButton("Clear");
    clear.addActionListener(e -> {
      attackerTextField.setText("");
      defenderTextField.setText("");
    });
    layoutComponents();
  }

  private void layoutComponents() {
    this.setLayout(new BoxLayout(this, BoxLayout.Y_AXIS));
    final JLabel instructions = new JLabel("<html>Here you can specify the 'Order of Losses' (OOL) for each side."
        + "<br />Damageable units will be damanged first always. If the player label is red, your OOL is invalid."
        + "<br />The engine will take your input and add all units to a list starting on the RIGHT side of your text "
        + "line."
        + "<br />Then, during combat, casualties will be chosen starting on the LEFT side of your OOL." + "<br />"
        + OddsCalculator.OOL_SEPARATOR + " separates unit types." + "<br />" + OddsCalculator.OOL_AMOUNT_DESCRIPTOR
        + " is in front of the unit type and describes the number of units." + "<br />" + OddsCalculator.OOL_ALL
        + " means all units of that type." + "<br />Examples:" + "<br />" + OddsCalculator.OOL_ALL
        + OddsCalculator.OOL_AMOUNT_DESCRIPTOR + "infantry" + OddsCalculator.OOL_SEPARATOR + OddsCalculator.OOL_ALL
        + OddsCalculator.OOL_AMOUNT_DESCRIPTOR + "artillery" + OddsCalculator.OOL_SEPARATOR + OddsCalculator.OOL_ALL
        + OddsCalculator.OOL_AMOUNT_DESCRIPTOR + "fighter"
        + "<br />The above will take all infantry, then all artillery, then all fighters, then all other units as "
        + "casualty."
        + "<br /><br />1" + OddsCalculator.OOL_AMOUNT_DESCRIPTOR + "infantry" + OddsCalculator.OOL_SEPARATOR + "2"
        + OddsCalculator.OOL_AMOUNT_DESCRIPTOR + "artillery" + OddsCalculator.OOL_SEPARATOR + "6"
        + OddsCalculator.OOL_AMOUNT_DESCRIPTOR + "fighter"
        + "<br />The above will take 1 infantry, then 2 artillery, then 6 fighters, then all other units as casualty."
        + "<br /><br />" + OddsCalculator.OOL_ALL + OddsCalculator.OOL_AMOUNT_DESCRIPTOR + "infantry"
        + OddsCalculator.OOL_SEPARATOR + OddsCalculator.OOL_ALL + OddsCalculator.OOL_AMOUNT_DESCRIPTOR + "fighter"
        + OddsCalculator.OOL_SEPARATOR + "1" + OddsCalculator.OOL_AMOUNT_DESCRIPTOR + "infantry"
        + "<br />The above will take all except 1 infantry casualty, then all fighters, then the last infantry, then "
        + "all other units casualty.</html>");
    instructions.setAlignmentX(Component.CENTER_ALIGNMENT);
    this.add(instructions);
    this.add(Box.createVerticalStrut(30));
    attackerLabel.setAlignmentX(Component.CENTER_ALIGNMENT);
    this.add(attackerLabel);
    final JPanel attackerUnits = getUnitButtonPanel(attackerCategories, attackerTextField);
    attackerUnits.setAlignmentX(Component.CENTER_ALIGNMENT);
    this.add(attackerUnits);
    attackerTextField.setAlignmentX(Component.CENTER_ALIGNMENT);
    this.add(attackerTextField);
    this.add(Box.createVerticalStrut(30));
    defenderLabel.setAlignmentX(Component.CENTER_ALIGNMENT);
    this.add(defenderLabel);
    final JPanel defenderUnits = getUnitButtonPanel(defenderCategories, defenderTextField);
    defenderUnits.setAlignmentX(Component.CENTER_ALIGNMENT);
    this.add(defenderUnits);
    defenderTextField.setAlignmentX(Component.CENTER_ALIGNMENT);
    this.add(defenderTextField);
    this.add(Box.createVerticalStrut(10));
    clear.setAlignmentX(Component.CENTER_ALIGNMENT);
    this.add(clear);
  }

  private JPanel getUnitButtonPanel(final List<UnitCategory> categories, final JTextField textField) {
    final JPanel panel = new JPanel();
    panel.setLayout(new BoxLayout(panel, BoxLayout.X_AXIS));
    if (categories != null) {
      final Set<UnitType> typesUsed = new HashSet<>();
      for (final UnitCategory category : categories) {
        // no duplicates or infrastructure allowed. no sea if land, no land if sea.
        if (typesUsed.contains(category.getType()) || Matches.UnitTypeIsInfrastructure.match(category.getType())
            || (land && Matches.UnitTypeIsSea.match(category.getType()))
            || (!land && Matches.UnitTypeIsLand.match(category.getType()))) {
          continue;
        }
        final String unitName =
            OddsCalculator.OOL_ALL + OddsCalculator.OOL_AMOUNT_DESCRIPTOR + category.getType().getName();
        final String toolTipText = "<html>" + category.getType().getName() + ":  "
            + category.getType().getTooltip(category.getOwner()) + "</html>";
        final Optional<Image> img =
            context.getUnitImageFactory().getImage(category.getType(), category.getOwner(), data,
                category.hasDamageOrBombingUnitDamage(), category.getDisabled());
        if (img.isPresent()) {
          final JButton button = new JButton(new ImageIcon(img.get()));
          button.setToolTipText(toolTipText);
          button.addActionListener(e -> textField
              .setText((textField.getText().length() > 0 ? (textField.getText() + OddsCalculator.OOL_SEPARATOR) : "")
                  + unitName));
          panel.add(button);
        }
        typesUsed.add(category.getType());
      }
    }
    return panel;
  }

  public String getAttackerOrder() {
    return attackerTextField.getText();
  }

  public String getDefenderOrder() {
    return defenderTextField.getText();
  }
}<|MERGE_RESOLUTION|>--- conflicted
+++ resolved
@@ -953,19 +953,11 @@
         }
       }
     }
-<<<<<<< HEAD
-    rVal = Match.getMatches(rVal, Matches.unitTypeCanBeInBattle(!defender, isLand, player, 1, false, false, false));
-    return rVal;
-=======
-    // we want to filter out anything like factories, or units that have no combat ability AND cannot be taken
-    // casualty.
-    // in addition, as of right now AA guns cannot fire on the offensive side, so we want to take them out too, unless
-    // they have other
-    // combat abilities.
+
+    // Filter out anything like factories, or units that have no combat ability AND cannot be taken casualty
     unitTypes = Match.getMatches(unitTypes,
         Matches.unitTypeCanBeInBattle(!defender, isLand, player, 1, false, false, false));
     return unitTypes;
->>>>>>> 5c6bbd38
   }
 
   public void addChangeListener(final WidgetChangedListener listener) {
