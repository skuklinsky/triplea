package games.strategy.triplea.ai.proAI.data;

import java.util.ArrayList;
import java.util.List;

import games.strategy.engine.data.GameData;
import games.strategy.engine.data.PlayerID;
import games.strategy.engine.data.Territory;
import games.strategy.triplea.Properties;
import games.strategy.triplea.ai.proAI.util.ProMatches;
import games.strategy.triplea.delegate.Matches;

public class ProPurchaseTerritory {

  private Territory territory;
  private int unitProduction;
  private List<ProPlaceTerritory> canPlaceTerritories;

  public ProPurchaseTerritory(final Territory territory, final GameData data, final PlayerID player,
      final int unitProduction) {
    this(territory, data, player, unitProduction, false);
  }

<<<<<<< HEAD
=======
  /**
   * Create data structure for tracking unit purchase and list of place territories.
   * 
   * @param territory - production territory
   * @param data - current game data
   * @param player - AI player who is purchasing
   * @param unitProduction - max unit production for territory
   * @param isBid - true when bid phase, false when normal purchase phase
   */
>>>>>>> 19b1c360
  public ProPurchaseTerritory(final Territory territory, final GameData data, final PlayerID player,
      final int unitProduction, final boolean isBid) {
    this.territory = territory;
    this.unitProduction = unitProduction;
    canPlaceTerritories = new ArrayList<>();
    canPlaceTerritories.add(new ProPlaceTerritory(territory));
    if (!isBid) {
      if (ProMatches.territoryHasInfraFactoryAndIsNotConqueredOwnedLand(player, data).match(territory)) {
        for (final Territory t : data.getMap().getNeighbors(territory, Matches.TerritoryIsWater)) {
          if (Properties.getWW2V2(data) || Properties.getUnitPlacementInEnemySeas(data)
              || !t.getUnits().someMatch(Matches.enemyUnit(player, data))) {
            canPlaceTerritories.add(new ProPlaceTerritory(t));
          }
        }
      }
    }
  }

  public int getRemainingUnitProduction() {
    int remainingUnitProduction = unitProduction;
    for (final ProPlaceTerritory ppt : canPlaceTerritories) {
      remainingUnitProduction -= ppt.getPlaceUnits().size();
    }
    return remainingUnitProduction;
  }

  public Territory getTerritory() {
    return territory;
  }

  @Override
  public String toString() {
    return territory + " | unitProduction=" + unitProduction + " | placeTerritories=" + canPlaceTerritories;
  }

  public void setTerritory(final Territory territory) {
    this.territory = territory;
  }

  public int getUnitProduction() {
    return unitProduction;
  }

  public void setUnitProduction(final int unitProduction) {
    this.unitProduction = unitProduction;
  }

  public List<ProPlaceTerritory> getCanPlaceTerritories() {
    return canPlaceTerritories;
  }

  public void setCanPlaceTerritories(final List<ProPlaceTerritory> canPlaceTerritories) {
    this.canPlaceTerritories = canPlaceTerritories;
  }
}<|MERGE_RESOLUTION|>--- conflicted
+++ resolved
@@ -21,8 +21,6 @@
     this(territory, data, player, unitProduction, false);
   }
 
-<<<<<<< HEAD
-=======
   /**
    * Create data structure for tracking unit purchase and list of place territories.
    * 
@@ -32,7 +30,6 @@
    * @param unitProduction - max unit production for territory
    * @param isBid - true when bid phase, false when normal purchase phase
    */
->>>>>>> 19b1c360
   public ProPurchaseTerritory(final Territory territory, final GameData data, final PlayerID player,
       final int unitProduction, final boolean isBid) {
     this.territory = territory;
